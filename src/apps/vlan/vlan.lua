module(..., package.seeall)

local packet = require("core.packet")
local bit = require("bit")
local ffi = require("ffi")
local lib = require("core.lib")

local C = ffi.C
local receive, transmit = link.receive, link.transmit
local full, empty = link.full, link.empty
local cast = ffi.cast
local htons, htonl = lib.htons, lib.htonl
local ntohs, ntohl = htons, htonl

local default_encap = { default = "dot1q" }
Tagger = {
   config = {
      encapsulation = default_encap,
      tag = { required = true }
   }
}
Untagger = {
   config = {
      encapsulation = default_encap,
      tag = { required = true }
   }
}
VlanMux = {
   config = {
      encapsulation = default_encap,
   }
}

local tpids = { dot1q = 0x8100, dot1ad = 0x88A8 }
local o_ethernet_ethertype = 12
local uint32_ptr_t = ffi.typeof('uint32_t*')


-- build a VLAN tag consisting of 2 bytes of TPID followed by the TCI
-- field which in turns consists of PCP, DEI and VID (VLAN id). Both
-- PCP and DEI is always 0.  Inputs are in host byte-order, output is
-- in network byte order.
local function build_tag (vid, tpid)
   return htonl(bit.bor(bit.lshift(tpid, 16), vid))
end

-- pop a VLAN tag (4 byte of TPID and TCI) from a packet
function pop_tag (pkt)
   C.memmove(pkt.data + 4, pkt.data, o_ethernet_ethertype)
   return packet.shiftleft(pkt, 4)
end

-- push a VLAN tag onto a packet.  The tag is in network byte-order.
function push_tag (pkt, tag)
   local pkt = packet.shiftright(pkt, 4)
   C.memmove(pkt.data, pkt.data + 4, o_ethernet_ethertype)
   local payload = pkt.data + o_ethernet_ethertype
   cast(uint32_ptr_t, payload)[0] = tag
   return pkt
end

-- extract TCI (2 bytes) from packet, no check is performed to verify that the
-- packet is carrying a VLAN tag, if it's an untagged frame these bytes will be
-- Ethernet payload
function extract_tci(pkt)
   return ntohs(cast("uint16_t*", pkt.data + o_ethernet_ethertype + 2)[0])
end

-- extract VLAN id from TCI
function tci_to_vid (tci)
   return bit.band(tci, 0xFFF)
end

function new_aux (self, conf)
   local encap = conf.encapsulation
   if (type(encap) == "string") then
      self.tpid = tpids[encap]
      assert(self.tpid, "Unsupported encapsulation type "..encap)
   else
      assert(type(encap) == "number")
      self.tpid = encap
   end
   return self
end

function check_tag (tag)
   assert(tag >= 0 and tag < 4095, "VLAN tag "..tag.." out of range")
   return tag
end

function Tagger:new (conf)
   local o = setmetatable({}, {__index=Tagger})
   new_aux(o, conf)
   o.tag = build_tag(check_tag(conf.tag), o.tpid)
   return(o)
end

function Tagger:push ()
   local input, output = self.input.input, self.output.output
   local tag = self.tag
   for _=1,link.nreadable(input) do
      local pkt = receive(input)
      transmit(output, push_tag(pkt, tag))
   end
end

function Untagger:new (conf)
   local o = setmetatable({}, {__index=Untagger})
   new_aux(o, conf)
   o.tag = build_tag(check_tag(conf.tag), o.tpid)
   return(o)
end

function Untagger:push ()
   local input, output = self.input.input, self.output.output
   local tag = self.tag
   for _=1,link.nreadable(input) do
      local pkt = receive(input)
      local payload = pkt.data + o_ethernet_ethertype
      if cast(uint32_ptr_t, payload)[0] ~= tag then
         -- Incorrect VLAN tag; drop.
         packet.free(pkt)
      else
         transmit(output, pop_tag(pkt))
      end
   end
end

function VlanMux:new (conf)
   local o = setmetatable({ vlan_links = {} }, {__index=VlanMux})
   return new_aux(o, conf)
end

function VlanMux:link (mode, dir, name, l)
   local vid
   if string.match(name, "vlan%d+") then
      vid = check_tag(tonumber(string.sub(name, 5)))
   end
   if dir == 'output' then
      if name == 'native' then vid = 0 end
      if vid then
         if mode == 'unlink' then
            self.vlan_links[vid] = nil
         else
            self.vlan_links[vid] = l
         end
         return
      end
   else
      if mode == 'unlink' then return end
      if vid then
         return self.push_from_vlans, build_tag(vid, self.tpid)
      end
   end
   if name ~= "trunk" and name ~= "native" then
      error("invalid link name "..name)
   end
end

function VlanMux:push_from_vlans (lin, tag)
   local otrunk = assert(self.output.trunk)
   for _ = 1, link.nreadable(lin) do
      self:transmit(otrunk, push_tag(receive(lin), tag))
   end
end

function VlanMux:push_native (lin)
   local otrunk = assert(self.output.trunk)
   for _ = 1, link.nreadable(lin) do
      self:transmit(otrunk, receive(lin))
   end
end

-- Only called for input from "trunk"
function VlanMux:push (itrunk)
   local links = self.vlan_links
   local tpid = self.tpid
   for _ = 1, link.nreadable(itrunk) do
      local p = receive(itrunk)
      local ethertype = cast("uint16_t*", p.data
                                + o_ethernet_ethertype)[0]
      if ethertype == htons(tpid) then
         -- dig out TCI field
         local tci = extract_tci(p)
         local vid = tci_to_vid(tci)
<<<<<<< HEAD
         self:transmit(to[vid], pop_tag(p))
      else -- untagged, send to native output
         self:transmit(to[0], p)
      end
   end

   local l_out = self.output.trunk
   local i = 1
   while from[i] do
      local from = from[i]
      local l_in = from.link
      while not empty(l_in) do
         local p = receive(l_in)
         self:transmit(l_out, push_tag(p, build_tag(from.vid, tpid)))
      end
      i = i + 1
   end

   local l_in = self.input.native
   if l_in then
      while not empty(l_in) do
         self:transmit(l_out, receive(l_in))
=======
         self:transmit(links[vid], pop_tag(p))
      else -- untagged, send to native output
         self:transmit(links[0], p)
>>>>>>> bc36ddbc
      end
   end
end

-- transmit packet out interface if given interface exists, otherwise drop
function VlanMux:transmit(o, pkt)
   if o == nil then
      packet.free(pkt)
   else
      transmit(o, pkt)
   end
end

function test_tag_untag ()
   local pkt = packet.from_string(lib.hexundump([[
      02:aa:aa:aa:aa:aa 02:99:99:99:99:99 08 00 45 00
      00 54 43 58 40 00 40 01 7c 5c c0 a8 0d 28 ac 14
      01 10 08 00 9c d4 07 c0 00 01 bc fa e3 57 00 00
      00 00 f3 44 01 00 00 00 00 00 10 11 12 13 14 15
      16 17 18 19 1a 1b 1c 1d 1e 1f 20 21 22 23 24 25
      26 27 28 29 2a 2b 2c 2d 2e 2f 30 31 32 33 34 35
      36 37
   ]], 82))
   local vid = 0
   for i=0,15 do
      for j=0,255 do
         local tag = build_tag(vid, tpids.dot1q)
         pkt = push_tag(pkt, tag)
         local payload = pkt.data + o_ethernet_ethertype
         assert(cast(uint32_ptr_t, payload)[0] == tag)
         pkt = pop_tag(pkt)
         vid = vid + 1
      end
   end
   assert(vid == 4096)
   print("Sucessfully tagged/untagged all potential VLAN tags (0-4095)")
end

function selftest()
   local app = require("core.app")
   local basic_apps = require("apps.basic.basic_apps")

   local c = config.new()
   config.app(c, "vlan_source", basic_apps.Source)
   config.app(c, "vlan_mux", VlanMux)
   config.app(c, "trunk_sink", basic_apps.Sink)
   config.app(c, "trunk_source", basic_apps.Source)
   config.app(c, "native_source", basic_apps.Source)
   config.app(c, "native_sink", basic_apps.Sink)

   config.link(c, "vlan_source.output -> vlan_mux.vlan1")
   config.link(c, "vlan_mux.trunk -> trunk_sink.input")
   config.link(c, "trunk_source.output -> vlan_mux.trunk")
   config.link(c, "vlan_mux.native -> native_sink.input")
   config.link(c, "native_source.output -> vlan_mux.native")
   app.configure(c)
   app.main({duration = 1})

   local vsent = link.stats(app.app_table.vlan_source.output.output).txpackets
   local nsent = link.stats(app.app_table.native_source.output.output).txpackets
   local trecv = link.stats(app.app_table.trunk_sink.input.input).rxpackets
   local tsent = link.stats(app.app_table.trunk_source.output.output).txpackets
   local nrecv = link.stats(app.app_table.native_sink.input.input).rxpackets
   print("vlan sent: "..vsent)
   print("native sent: "..nsent)
   print("trunk received: "..trecv)
   assert(trecv == vsent + nsent)
   print("trunk sent: "..tsent)
   print("native received: "..nrecv)
   assert(nrecv == tsent)
   test_tag_untag()
end<|MERGE_RESOLUTION|>--- conflicted
+++ resolved
@@ -183,34 +183,9 @@
          -- dig out TCI field
          local tci = extract_tci(p)
          local vid = tci_to_vid(tci)
-<<<<<<< HEAD
-         self:transmit(to[vid], pop_tag(p))
-      else -- untagged, send to native output
-         self:transmit(to[0], p)
-      end
-   end
-
-   local l_out = self.output.trunk
-   local i = 1
-   while from[i] do
-      local from = from[i]
-      local l_in = from.link
-      while not empty(l_in) do
-         local p = receive(l_in)
-         self:transmit(l_out, push_tag(p, build_tag(from.vid, tpid)))
-      end
-      i = i + 1
-   end
-
-   local l_in = self.input.native
-   if l_in then
-      while not empty(l_in) do
-         self:transmit(l_out, receive(l_in))
-=======
          self:transmit(links[vid], pop_tag(p))
       else -- untagged, send to native output
          self:transmit(links[0], p)
->>>>>>> bc36ddbc
       end
    end
 end
