--- conflicted
+++ resolved
@@ -294,13 +294,6 @@
    local input, output = self.input.input, self.output.output
    local south, north = self.input.south, self.output.north
 
-<<<<<<< HEAD
-=======
-   if self.use_alarms then
-      self.outgoing_ipv6_fragments_alarm:check()
-   end
-
->>>>>>> 35b907f3
    for _ = 1, link.nreadable(input) do
       local pkt = link.receive(input)
       local h = ffi.cast(ether_ipv6_header_ptr_t, pkt.data)
