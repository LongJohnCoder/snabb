--- conflicted
+++ resolved
@@ -134,9 +134,8 @@
   GCtab *t = lj_lib_checktab(L, 1);
   GCstr *sep = lj_lib_optstr(L, 2);
   int32_t i = lj_lib_optint(L, 3, 1);
-<<<<<<< HEAD
-  int32_t e = L->base+3 < L->top ? lj_lib_checkint(L, 4) :
-				   (int32_t)lj_tab_len(t);
+  int32_t e = (L->base+3 < L->top && !tvisnil(L->base+3)) ?
+	      lj_lib_checkint(L, 4) : (int32_t)lj_tab_len(t);
   SBuf *sb = lj_buf_tmp_(L);
   SBuf *sbx = lj_buf_puttab(sb, t, sep, i, e);
   if (LJ_UNLIKELY(!sbx)) {  /* Error: bad element type. */
@@ -144,23 +143,6 @@
     cTValue *o = lj_tab_getint(t, idx);
     lj_err_callerv(L, LJ_ERR_TABCAT,
 		   lj_obj_itypename[o ? itypemap(o) : ~LJ_TNIL], idx);
-=======
-  int32_t e = (L->base+3 < L->top && !tvisnil(L->base+3)) ?
-	      lj_lib_checkint(L, 4) : (int32_t)lj_tab_len(t);
-  luaL_buffinit(L, &b);
-  if (i <= e) {
-    for (;;) {
-      cTValue *o;
-      lua_rawgeti(L, 1, i);
-      o = L->top-1;
-      if (!(tvisstr(o) || tvisnumber(o)))
-	lj_err_callerv(L, LJ_ERR_TABCAT, lj_typename(o), i);
-      luaL_addvalue(&b);
-      if (i++ == e) break;
-      if (seplen)
-	luaL_addlstring(&b, strdata(sep), seplen);
-    }
->>>>>>> b0307884
   }
   setstrV(L, L->top-1, lj_buf_str(L, sbx));
   lj_gc_check(L);
