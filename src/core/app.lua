module(...,package.seeall)

local packet = require("core.packet")
local lib    = require("core.lib")
local link   = require("core.link")
local config = require("core.config")
local timer  = require("core.timer")
local top    = require("lib.ipc.shmem.top")
local fs     = require("lib.ipc.fs")
local zone   = require("jit.zone")
local ffi    = require("ffi")
local C      = ffi.C
require("core.packet_h")

-- Set to true to enable logging
log = false
local use_restart = false

test_skipped_code = 43

-- Bound to instance of lib.ipc.fs for on first call to main.
instance_fs = false

-- The set of all active apps and links in the system.
-- Indexed both by name (in a table) and by number (in an array).
app_table,  app_array  = {}, {}
link_table, link_array = {}, {}

configuration = config.new()

-- Counters for statistics.
-- TODO: Move these over to the counters framework
breaths = 0			-- Total breaths taken
frees   = 0			-- Total packets freed
freebits = 0			-- Total packet bits freed (for 10GbE)
freebytes = 0			-- Total packet bytes freed

-- Breathing regluation to reduce CPU usage when idle by calling usleep(3).
--
-- There are two modes available:
--
--   Hz = <n> means to aim for an exact <n> breaths per second rhythm
--   Hz = false means dynamic adjustment of the breathing interval
--
-- Dynamic adjustment automatically scales the time to sleep between
-- breaths from nothing up to maxsleep (default: 100us). If packets
-- are processed during a breath then the sleep period is halved, and
-- if no packets are processed during a breath then the sleep interval
-- is increased by one microsecond.
--
-- The default is dynamic adjustment which should work well for the
-- majority of cases.

Hz = false
sleep = 0
maxsleep = 100

-- Return current monotonic time in seconds.
-- Can be used to drive timers in apps.
monotonic_now = false
function now ()
   return monotonic_now or C.get_monotonic_time()
end

-- Run app:methodname() in protected mode (pcall). If it throws an
-- error app will be marked as dead and restarted eventually.
local function with_restart (app, method)
   if use_restart then
      -- Run fn in protected mode using pcall.
      local status, err = pcall(method, app)

      -- If pcall caught an error mark app as "dead" (record time and cause
      -- of death).
      if not status then app.dead = { error = err, time = now() } end
   else
      method(app)
   end
end

-- Restart dead apps.
function restart_dead_apps ()
   if not use_restart then return end
   local restart_delay = 2 -- seconds
   local actions = { start={}, restart={}, reconfig={}, keep={}, stop={} }
   local restart = false

   -- Collect 'restart' actions for dead apps and log their errors.
   for i = 1, #app_array do
      local app = app_array[i]
      if app.dead and (now() - app.dead.time) >= restart_delay then
         restart = true
         io.stderr:write(("Restarting %s (died at %f: %s)\n")
                         :format(app.appname, app.dead.time, app.dead.error))
         table.insert(actions.restart, app.appname)
      else
         table.insert(actions.keep, app.appname)
      end
   end

   -- Restart dead apps if necessary.
   if restart then apply_config_actions(actions, configuration) end
end

-- Configure the running app network to match new_configuration.
--
-- Successive calls to configure() will migrate from the old to the
-- new app network by making the changes needed.
function configure (new_config)
   local actions = compute_config_actions(configuration, new_config)
   apply_config_actions(actions, new_config)
   configuration = new_config
end

-- Return the configuration actions needed to migrate from old config to new.
--
-- Here is an example return value for a case where two apps must
-- start, one must stop, and one is kept as it is:
--   { start = {'newapp1', 'newapp2'},
--     stop  = {'deadapp1'},
--     keep  = {'oldapp1'},
--     restart = {},
--     reconfig = {}
--   }
function compute_config_actions (old, new)
   local actions = { start={}, restart={}, reconfig={}, keep={}, stop={} }
   for appname, info in pairs(new.apps) do
      local class, arg = info.class, info.arg
      local action = nil
      if not old.apps[appname]                then action = 'start'
      elseif old.apps[appname].class ~= class then action = 'restart'
      elseif not lib.equal(old.apps[appname].arg, arg)
                                              then action = 'reconfig'
      else                                         action = 'keep'  end
      table.insert(actions[action], appname)
   end
   for appname in pairs(old.apps) do
      if not new.apps[appname] then
         table.insert(actions['stop'], appname)
      end
   end
   return actions
end

-- Update the active app network by applying the necessary actions.
function apply_config_actions (actions, conf)
   -- The purpose of this function is to populate these tables:
   local new_app_table,  new_app_array  = {}, {}, {}
   local new_link_table, new_link_array = {}, {}, {}
   -- Temporary name->index table for use in link renumbering
   local app_name_to_index = {}
   -- Table of functions that execute config actions
   local ops = {}
   function ops.stop (name)
      if app_table[name].stop then app_table[name]:stop() end
   end
   function ops.keep (name)
      new_app_table[name] = app_table[name]
      table.insert(new_app_array, app_table[name])
      app_name_to_index[name] = #new_app_array
   end
   function ops.start (name)
      local class = conf.apps[name].class
      local arg = conf.apps[name].arg
      local app = class:new(arg)
      local zone = app.zone or getfenv(class.new)._NAME or name
      app.appname = name
      app.output = {}
      app.input = {}
      new_app_table[name] = app
      table.insert(new_app_array, app)
      app_name_to_index[name] = #new_app_array
      app.zone = zone
   end
   function ops.restart (name)
      ops.stop(name)
      ops.start(name)
   end
   function ops.reconfig (name)
      if app_table[name].reconfig then
         local arg = conf.apps[name].arg
         local app = app_table[name]
         app:reconfig(arg)
         new_app_table[name] = app
         table.insert(new_app_array, app)
         app_name_to_index[name] = #new_app_array
      else
         ops.restart(name)
      end
   end
   -- Dispatch actions in a suitable sequence.
   for _, action in ipairs({'stop', 'restart', 'keep', 'reconfig', 'start'}) do
      for _, name in ipairs(actions[action]) do
         if log and action ~= 'keep' then
            io.write("engine: ", action, " app ", name, "\n")
         end
         ops[action](name)
      end
   end
   -- Setup links: create (or reuse) and renumber.
   for linkspec in pairs(conf.links) do
      local fa, fl, ta, tl = config.parse_link(linkspec)
      if not new_app_table[fa] then error("no such app: " .. fa) end
      if not new_app_table[ta] then error("no such app: " .. ta) end
      -- Create or reuse a link and assign/update receiving app index
      local link = link_table[linkspec] or link.new()
      link.receiving_app = app_name_to_index[ta]
      -- Add link to apps
      new_app_table[fa].output[fl] = link
      table.insert(new_app_table[fa].output, link)
      new_app_table[ta].input[tl] = link
      table.insert(new_app_table[ta].input, link)
      -- Remember link
      new_link_table[linkspec] = link
      table.insert(new_link_array, link)
   end
   -- commit changes
   app_table, link_table = new_app_table, new_link_table
   app_array, link_array = new_app_array, new_link_array
end

-- Call this to "run snabb switch".
function main (options)
   options = options or {}
   local done = options.done
   local no_timers = options.no_timers
   if options.duration then
      assert(not done, "You can not have both 'duration' and 'done'")
      done = lib.timer(options.duration * 1e9)
   end
   if not instance_fs then instance_fs = fs:new() end
   init_realtime_stats()
   monotonic_now = C.get_monotonic_time()
   repeat
      breathe()
      if not no_timers then timer.run() end
      pace_breathing()
   until done and done()
   if not options.no_report then report(options.report) end
end

local nextbreath
local lastfrees = 0
local lastfreebits = 0
local lastfreebytes = 0
-- Wait between breaths to keep frequency with Hz.
function pace_breathing ()
   if Hz then
      nextbreath = nextbreath or monotonic_now
      local sleep = tonumber(nextbreath - monotonic_now)
      if sleep > 1e-6 then
         update_realtime_stats()
         C.usleep(sleep * 1e6)
         monotonic_now = C.get_monotonic_time()
      end
      nextbreath = math.max(nextbreath + 1/Hz, monotonic_now)
   else
      if lastfrees == frees then
<<<<<<< HEAD
         update_realtime_stats()
	 sleep = math.min(sleep + 1, maxsleep)
	 C.usleep(sleep)
=======
         sleep = math.min(sleep + 1, maxsleep)
         C.usleep(sleep)
>>>>>>> d6dd62c4
      else
         sleep = math.floor(sleep/2)
      end
      lastfrees = frees
      lastfreebytes = freebytes
      lastfreebits = freebits
   end
end

function breathe ()
   monotonic_now = C.get_monotonic_time()
   -- Restart: restart dead apps
   restart_dead_apps()
   -- Inhale: pull work into the app network
   for i = 1, #app_array do
      local app = app_array[i]
--      if app.pull then
--         zone(app.zone) app:pull() zone()
      if app.pull and not app.dead then
         zone(app.zone)
         with_restart(app, app.pull)
         zone()
      end
   end
   -- Exhale: push work out through the app network
   local firstloop = true
   repeat
      local progress = false
      -- For each link that has new data, run the receiving app
      for i = 1, #link_array do
         local link = link_array[i]
         if firstloop or link.has_new_data then
            link.has_new_data = false
            local receiver = app_array[link.receiving_app]
            if receiver.push and not receiver.dead then
               zone(receiver.zone)
               with_restart(receiver, receiver.push)
               zone()
               progress = true
            end
         end
      end
      firstloop = false
   until not progress  -- Stop after no link had new data
   breaths = breaths + 1
end

local shmem_stats = nil
function init_realtime_stats ()
   if not shmem_stats then
      shmem_stats = top:new(instance_fs:resource("core-stats"))
   end
   shmem_stats:set_n_links(#link_array)
   for i, link in ipairs(link_array) do
      local name = nil
      for spec, spec_link in pairs(link_table) do
         if link == spec_link then
            name = spec
            break
         end
      end
      shmem_stats:set_link_name(i - 1, name)
      shmem_stats:set_link(i - 1,
                           link.stats.rxpackets,
                           link.stats.txpackets,
                           link.stats.rxbytes,
                           link.stats.txbytes,
                           link.stats.txdrop)
   end
end

function update_realtime_stats ()
   shmem_stats:set("frees", frees)
   shmem_stats:set("bytes", freebytes)
   shmem_stats:set("breaths", breaths)
   for i, link in ipairs(link_array) do
      shmem_stats:set_link(i - 1,
                           link.stats.rxpackets,
                           link.stats.txpackets,
                           link.stats.rxbytes,
                           link.stats.txbytes,
                           link.stats.txdrop)
   end
end

function report (options)
   if not options or options.showload then
      report_load()
   end
   if options and options.showlinks then
      report_links()
   end
   if options and options.showapps then
      report_apps()
   end
end

-- Load reporting prints several metrics:
--   time - period of time that the metrics were collected over
--   fps  - frees per second (how many calls to packet.free())
--   fpb  - frees per breath
--   bpp  - bytes per packet (average packet size)
local lastloadreport = nil
local reportedfrees = nil
local reportedbreaths = nil
function report_load ()
   if lastloadreport then
      local interval = now() - lastloadreport
      local newfrees   = frees - reportedfrees
      local newbytes   = freebytes - reportedfreebytes
      local newbits    = freebits - reportedfreebits
      local newbreaths = breaths - reportedbreaths
      local fps = math.floor(newfrees/interval)
      local fbps = math.floor(newbits/interval)
      local fpb = math.floor(newfrees/newbreaths)
      local bpp = math.floor(newbytes/newfrees)
      print(("load: time: %-2.2fs  fps: %-9s fpGbps: %-3.3f fpb: %-3s bpp: %-4s sleep: %-4dus"):format(
         interval,
         lib.comma_value(fps),
         fbps / 1e9,
         lib.comma_value(fpb),
         (bpp ~= bpp) and "-" or tostring(bpp), -- handle NaN
         sleep))
   end
   lastloadreport = now()
   reportedfrees = frees
   reportedfreebits = freebits
   reportedfreebytes = freebytes
   reportedbreaths = breaths
end

function report_links ()
   print("link report:")
   local function loss_rate(drop, sent)
      sent = tonumber(sent)
      if not sent or sent == 0 then return 0 end
      return tonumber(drop) * 100 / (tonumber(drop)+sent)
   end
   local names = {}
   for name in pairs(link_table) do table.insert(names, name) end
   table.sort(names)
   for i, name in ipairs(names) do
      l = link_table[name]
      print(("%20s sent on %s (loss rate: %d%%)"):format(
         lib.comma_value(l.stats.txpackets),
         name, loss_rate(l.stats.txdrop, l.stats.txpackets)))
   end
end

function report_apps ()
   print ("apps report:")
   for name, app in pairs(app_table) do
      if app.dead then
         print(name, ("[dead: %s]"):format(app.dead.error))
      elseif app.report then
         print(name)
         with_restart(app, app.report)
      end
   end
end

function report_each_app ()
   for i = 1, #app_array do
      if app_array[i].report then
         app_array[i]:report()
      end
   end
end

function selftest ()
   if not use_restart then
      print("with_restart disabled\nTest skipped")
      os.exit(test_skipped_code)
   end
   print("selftest: app")
   local App = {}
   function App:new () return setmetatable({}, {__index = App}) end
   local c1 = config.new()
   config.app(c1, "app1", App)
   config.app(c1, "app2", App)
   config.link(c1, "app1.x -> app2.x")
   print("empty -> c1")
   configure(c1)
   assert(#app_array == 2)
   assert(#link_array == 1)
   assert(app_table.app1 and app_table.app2)
   local orig_app1 = app_table.app1
   local orig_app2 = app_table.app2
   local orig_link = link_array[1]
   print("c1 -> c1")
   configure(c1)
   assert(app_table.app1 == orig_app1)
   assert(app_table.app2 == orig_app2)
   local c2 = config.new()
   config.app(c2, "app1", App, "config")
   config.app(c2, "app2", App)
   config.link(c2, "app1.x -> app2.x")
   config.link(c2, "app2.x -> app1.x")
   print("c1 -> c2")
   configure(c2)
   assert(#app_array == 2)
   assert(#link_array == 2)
   assert(app_table.app1 ~= orig_app1) -- should be restarted
   assert(app_table.app2 == orig_app2) -- should be the same
   -- tostring() because == does not work on FFI structs?
   assert(tostring(orig_link) == tostring(link_table['app1.x -> app2.x']))
   print("c2 -> c1")
   configure(c1) -- c2 -> c1
   assert(app_table.app1 ~= orig_app1) -- should be restarted
   assert(app_table.app2 == orig_app2) -- should be the same
   assert(#app_array == 2)
   assert(#link_array == 1)
   print("c1 -> empty")
   configure(config.new())
   assert(#app_array == 0)
   assert(#link_array == 0)
   -- Test app restarts on failure.
   print("c_fail")
   local App1 = {zone="test"}
   function App1:new () return setmetatable({}, {__index = App1}) end
   function App1:pull () error("Pull error.") end
   function App1:push () return true end
   function App1:report () return true end
   local App2 = {zone="test"}
   function App2:new () return setmetatable({}, {__index = App2}) end
   function App2:pull () return true end
   function App2:push () error("Push error.") end
   function App2:report () return true end
   local App3 = {zone="test"}
   function App3:new () return setmetatable({}, {__index = App3}) end
   function App3:pull () return true end
   function App3:push () return true end
   function App3:report () error("Report error.") end
   local c_fail = config.new()
   config.app(c_fail, "app1", App1)
   config.app(c_fail, "app2", App2)
   config.app(c_fail, "app3", App3)
   config.link(c_fail, "app1.x -> app2.x")
   configure(c_fail)
   local orig_app1 = app_table.app1
   local orig_app2 = app_table.app2
   local orig_app3 = app_table.app3
   local orig_link1 = link_array[1]
   local orig_link2 = link_array[2]
   main({duration = 4, report = {showapps = true}})
   assert(app_table.app1 ~= orig_app1) -- should be restarted
   assert(app_table.app2 ~= orig_app2) -- should be restarted
   assert(app_table.app3 == orig_app3) -- should be the same
   main({duration = 4, report = {showapps = true}})
   assert(app_table.app3 ~= orig_app3) -- should be restarted
   print("OK")
end

-- XXX add graphviz() function back.
<|MERGE_RESOLUTION|>--- conflicted
+++ resolved
@@ -255,14 +255,9 @@
       nextbreath = math.max(nextbreath + 1/Hz, monotonic_now)
    else
       if lastfrees == frees then
-<<<<<<< HEAD
          update_realtime_stats()
-	 sleep = math.min(sleep + 1, maxsleep)
-	 C.usleep(sleep)
-=======
          sleep = math.min(sleep + 1, maxsleep)
          C.usleep(sleep)
->>>>>>> d6dd62c4
       else
          sleep = math.floor(sleep/2)
       end
