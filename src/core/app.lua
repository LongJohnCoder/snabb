-- Use of this source code is governed by the Apache 2.0 license; see COPYING.

module(...,package.seeall)

local packet    = require("core.packet")
local lib       = require("core.lib")
local link      = require("core.link")
local config    = require("core.config")
local timer     = require("core.timer")
local shm       = require("core.shm")
local histogram = require('core.histogram')
local counter   = require("core.counter")
local zone      = require("jit.zone")
local jit       = require("jit")
local S         = require("syscall")
local ffi       = require("ffi")
local C         = ffi.C
require("core.packet_h")

-- Packet per pull
pull_npackets = math.floor(link.max / 10)

-- Set to true to enable logging
log = false
local use_restart = false

test_skipped_code = 43

-- Set the directory for the named programs.
named_program_root = shm.root .. "/" .. "by-name"

-- The set of all active apps and links in the system, indexed by name.
app_table, link_table = {}, {}

configuration = config.new()

-- Counters for statistics.
breaths   = counter.create("engine/breaths.counter")   -- Total breaths taken
frees     = counter.create("engine/frees.counter")     -- Total packets freed
freebits  = counter.create("engine/freebits.counter")  -- Total packet bits freed (for 10GbE)
freebytes = counter.create("engine/freebytes.counter") -- Total packet bytes freed
configs   = counter.create("engine/configs.counter")   -- Total configurations loaded

-- Breathing regluation to reduce CPU usage when idle by calling usleep(3).
--
-- There are two modes available:
--
--   Hz = <n> means to aim for an exact <n> breaths per second rhythm
--   Hz = false means dynamic adjustment of the breathing interval
--
-- Dynamic adjustment automatically scales the time to sleep between
-- breaths from nothing up to maxsleep (default: 100us). If packets
-- are processed during a breath then the sleep period is halved, and
-- if no packets are processed during a breath then the sleep interval
-- is increased by one microsecond.
--
-- The default is dynamic adjustment which should work well for the
-- majority of cases.

Hz = false
sleep = 0
maxsleep = 100

-- busywait: If true then the engine will poll for new data in a tight
-- loop (100% CPU) instead of sleeping according to the Hz setting.
busywait = false

-- Return current monotonic time in seconds.
-- Can be used to drive timers in apps.
monotonic_now = false
function now ()
   return monotonic_now or C.get_monotonic_time()
end

-- Run app:methodname() in protected mode (pcall). If it throws an
-- error app will be marked as dead and restarted eventually.
function with_restart (app, method)
   local status, result
   if use_restart then
      -- Run fn in protected mode using pcall.
      status, result = pcall(method, app)

      -- If pcall caught an error mark app as "dead" (record time and cause
      -- of death).
      if not status then
         app.dead = { error = result, time = now() }
      end
   else
      status, result = true, method(app)
   end
   return status, result
end

-- Restart dead apps.
function restart_dead_apps ()
   if not use_restart then return end
   local restart_delay = 2 -- seconds
   local actions = {}

   for name, app in pairs(app_table) do
      if app.dead and (now() - app.dead.time) >= restart_delay then
         io.stderr:write(("Restarting %s (died at %f: %s)\n")
                         :format(name, app.dead.time, app.dead.error))
         local info = configuration.apps[name]
         table.insert(actions, {'stop_app', {name}})
         table.insert(actions, {'start_app', {name, info.class, info.arg}})
         for linkspec in pairs(configuration.links) do
            local fa, fl, ta, tl = config.parse_link(linkspec)
            if fa == name then
               table.insert(actions, {'link_output', {fa, fl, linkspec}})
            end
            if ta == name then
               table.insert(actions, {'link_input', {ta, tl, linkspec}})
            end
         end
      end
   end

   -- Restart dead apps if necessary.
   if #actions > 0 then apply_config_actions(actions) end
end

-- Configure the running app network to match new_configuration.
--
-- Successive calls to configure() will migrate from the old to the
-- new app network by making the changes needed.
function configure (new_config)
   local actions = compute_config_actions(configuration, new_config)
   apply_config_actions(actions)
   counter.add(configs)
end

-- Claims a name for a program so it's identified by name by other processes.
--
-- The name given to the function must be unique; if a name has been used before
-- by an active process the function will error displaying an appropriate error
-- message. The program can only claim one name, successive calls will produce
-- an error.
function claim_name(name)
   configuration[name] = name
   local namedir = "by-name/" .. name
   local namedir_fq = named_program_root .. "/" .. name
   local piddir = shm.root .. "/" .. S.getpid()
   local backlinkdir = piddir.."/name"

   -- Verify that the by-name directory exists.
   shm.mkdir(namedir)

   -- Verify that we've not already claimed a name
   assert(configuration.name == nil, "Name already claimed, cannot claim: "..name)
   
   -- Create the new symlink.
   assert(S.symlink(piddir, namedir_fq))

   -- Create a backlink so to the symlink so we can easily cleanup
   assert(S.symlink(namedir_fq, backlinkdir))
end

-- Enumerates the named programs with their PID
--
-- This returns a table programs with the key being the name of the program
-- and the value being the PID of the program. Each program is checked that
-- it's still alive. Any dead program or program without a name is not listed.
function enumerate_named_programs()
   local progs = {}
   local dirs = shm.children("/by-name")
   if dirs == nil then return progs end
   for _, program in pairs(dirs) do
      local fq = named_program_root .. "/" .. program
      local piddir = S.readlink(fq)
      local pid = tonumber(lib.basename(piddir))
      if S.kill(pid, 0) then progs[lib.basename(fq)] = pid end
   end
   return progs
end

-- Return the configuration actions needed to migrate from old config to new.
function compute_config_actions (old, new)
   local actions = {}

   -- First determine the links that are going away and remove them.
   for linkspec in pairs(old.links) do
      if not new.links[linkspec] then
         local fa, fl, ta, tl = config.parse_link(linkspec)
         table.insert(actions, {'unlink_output', {fa, fl}})
         table.insert(actions, {'unlink_input', {ta, tl}})
         table.insert(actions, {'free_link', {linkspec}})
      end
   end

   -- Do the same for apps.
   for appname, info in pairs(old.apps) do
      if not new.apps[appname] then
         table.insert(actions, {'stop_app', {appname}})
      end
   end

   -- Start new apps, restart reclassed apps, or reconfigure apps with
   -- changed configuration.
   local fresh_apps = {}
   for appname, info in pairs(new.apps) do
      local class, arg = info.class, info.arg
      if not old.apps[appname] then
         table.insert(actions, {'start_app', {appname, class, arg}})
         fresh_apps[appname] = true
      elseif old.apps[appname].class ~= class then
         table.insert(actions, {'stop_app', {appname}})
         table.insert(actions, {'start_app', {appname, class, arg}})
         fresh_apps[appname] = true
      elseif not lib.equal(old.apps[appname].arg, arg) then
         if class.reconfig then
<<<<<<< HEAD
            add_action('reconfig_app', appname, info.class, info.arg)
=======
            table.insert(actions, {'reconfig_app', {appname, arg}})
>>>>>>> c708b62d
         else
            table.insert(actions, {'stop_app', {appname}})
            table.insert(actions, {'start_app', {appname, class, arg}})
            fresh_apps[appname] = true
         end
      else
         -- Otherwise if nothing changed, then nothing to do; we keep
         -- the app around.
      end
   end

   -- Now rebuild links.
   for linkspec,_ in pairs(new.links) do
      local fa, fl, ta, tl = config.parse_link(linkspec)
      local fresh_link = not old.links[linkspec]
      if fresh_link then table.insert(actions, {'new_link', {linkspec}}) end
      if not new.apps[fa] then error("no such app: " .. fa) end
      if not new.apps[ta] then error("no such app: " .. ta) end
      if fresh_link or fresh_apps[fa] then
         table.insert(actions, {'link_output', {fa, fl, linkspec}})
      end
      if fresh_link or fresh_apps[ta] then
         table.insert(actions, {'link_input', {ta, tl, linkspec}})
      end
   end

   return actions
end

-- Update the active app network by applying the necessary actions.
function apply_config_actions (actions)
   -- Table of functions that execute config actions
   local ops = {}
   -- As an efficiency hack, some apps rely on the fact that we add
   -- links both by name and by index to the "input" and "output"
   -- objects.  Probably they should be changed to just collect their
   -- inputs and outputs in their :link() functions.  Until then, call
   -- this function when removing links from app input/output objects.
   local function remove_link_from_array(array, link)
      for i=1,#array do
         if array[i] == link then
            table.remove(array, i)
            return
         end
      end
   end
   function ops.unlink_output (appname, linkname)
      local app = app_table[appname]
      local link = app.output[linkname]
      app.output[linkname] = nil
      remove_link_from_array(app.output, link)
      if app.link then app:link() end
   end
   function ops.unlink_input (appname, linkname)
      local app = app_table[appname]
      local link = app.input[linkname]
      app.input[linkname] = nil
      remove_link_from_array(app.input, link)
      if app.link then app:link() end
   end
   function ops.free_link (linkspec)
      link.free(link_table[linkspec], linkspec)
      link_table[linkspec] = nil
      configuration.links[linkspec] = nil
   end
   function ops.new_link (linkspec)
      link_table[linkspec] = link.new(linkspec)
      configuration.links[linkspec] = true
   end
   function ops.link_output (appname, linkname, linkspec)
      local app = app_table[appname]
      local link = assert(link_table[linkspec])
      app.output[linkname] = link
      table.insert(app.output, link)
      if app.link then app:link() end
   end
   function ops.link_input (appname, linkname, linkspec)
      local app = app_table[appname]
      local link = assert(link_table[linkspec])
      app.input[linkname] = link
      table.insert(app.input, link)
      if app.link then app:link() end
   end
   function ops.stop_app (name)
      local app = app_table[name]
      if app.stop then app:stop() end
      if app.shm then shm.delete_frame(app.shm) end
      app_table[name] = nil
      configuration.apps[name] = nil
   end
   function ops.start_app (name, class, arg)
      local app = class:new(arg)
      if type(app) ~= 'table' then
         error(("bad return value from app '%s' start() method: %s"):format(
                  name, tostring(app)))
      end
      local zone = app.zone or getfenv(class.new)._NAME or name
      app.appname = name
      app.output = {}
      app.input = {}
      app_table[name] = app
      app.zone = zone
      if app.shm then
         app.shm.dtime = {counter, C.get_unix_time()}
         app.shm = shm.create_frame("apps/"..name, app.shm)
      end
      configuration.apps[name] = { class = class, arg = arg }
   end
   function ops.reconfig_app (name, class, arg)
      local app = app_table[name]
      app:reconfig(arg)
      configuration.apps[name].arg = arg
   end

   -- Dispatch actions.
   for _, action in ipairs(actions) do
      local name, args = unpack(action)
      if log then io.write("engine: ", name, " ", args[1], "\n") end
      assert(ops[name], name)(unpack(args))
   end

   compute_breathe_order ()
end

-- Sort the NODES topologically according to SUCCESSORS via
-- reverse-post-order numbering.  The sort starts with ENTRIES.  This
-- implementation is recursive; we should change it to be iterative
-- instead.
function tsort (nodes, entries, successors)
   local visited = {}
   local post_order = {}
   local function visit(node)
      visited[node] = true
      for _,succ in ipairs(successors[node]) do
         if not visited[succ] then visit(succ) end
      end
      table.insert(post_order, node)
   end
   for _,node in ipairs(entries) do
      if not visited[node] then visit(node) end
   end
   for name,node in pairs(nodes) do
      if not visited[node] then visit(node) end
   end
   local ret = {}
   while #post_order > 0 do
      table.insert(ret, table.remove(post_order))
   end
   return ret
end

breathe_pull_order = {}
breathe_push_order = {}

function compute_breathe_order ()
   breathe_pull_order = {}
   local inputs = {}
   for name, app in pairs(app_table) do
      if app.pull then table.insert(breathe_pull_order, app) end
      for _,link in pairs(app.input) do inputs[link] = app  end
   end
   local successors = {}
   for name, app in pairs(app_table) do
      local succs = {}
      for _,link in pairs(app.output) do table.insert(succs, inputs[link]) end
      successors[app] = succs
   end
   breathe_push_order = tsort(app_table, breathe_pull_order, successors)
   local i = 1
   while i <= #breathe_push_order do
      if breathe_push_order[i].push then
         i = i + 1
      else
         table.remove(breathe_push_order, i)
      end
   end
end

-- Call this to "run snabb switch".
function main (options)
   options = options or {}
   local done = options.done
   local no_timers = options.no_timers
   if options.duration then
      assert(not done, "You can not have both 'duration' and 'done'")
      done = lib.timer(options.duration * 1e9)
   end

   local breathe = breathe
   if options.measure_latency or options.measure_latency == nil then
      local latency = histogram.create('engine/latency.histogram', 1e-6, 1e0)
      breathe = latency:wrap_thunk(breathe, now)
   end

   monotonic_now = C.get_monotonic_time()
   repeat
      breathe()
      if not no_timers then timer.run() end
      if not busywait then pace_breathing() end
   until done and done()
   counter.commit()
   if not options.no_report then report(options.report) end
end

local nextbreath
local lastfrees = 0
local lastfreebits = 0
local lastfreebytes = 0
-- Wait between breaths to keep frequency with Hz.
function pace_breathing ()
   if Hz then
      nextbreath = nextbreath or monotonic_now
      local sleep = tonumber(nextbreath - monotonic_now)
      if sleep > 1e-6 then
         C.usleep(sleep * 1e6)
         monotonic_now = C.get_monotonic_time()
      end
      nextbreath = math.max(nextbreath + 1/Hz, monotonic_now)
   else
      if lastfrees == counter.read(frees) then
         sleep = math.min(sleep + 1, maxsleep)
         C.usleep(sleep)
      else
         sleep = math.floor(sleep/2)
      end
      lastfrees = counter.read(frees)
      lastfreebytes = counter.read(freebytes)
      lastfreebits = counter.read(freebits)
   end
end

function breathe ()
   monotonic_now = C.get_monotonic_time()
   -- Restart: restart dead apps
   restart_dead_apps()
   -- Inhale: pull work into the app network
   for i = 1, #breathe_pull_order do
      local app = breathe_pull_order[i]
      if app.pull and not app.dead then
         zone(app.zone)
         with_restart(app, app.pull)
         zone()
      end
   end
   -- Exhale: push work out through the app network
   for i = 1, #breathe_push_order do
      local app = breathe_push_order[i]
      if app.push and not app.dead then
         zone(app.zone)
         with_restart(app, app.push)
         zone()
      end
   end
   counter.add(breaths)
   -- Commit counters at a reasonable frequency
   if counter.read(breaths) % 100 == 0 then counter.commit() end
end

function report (options)
   if not options or options.showload then
      report_load()
   end
   if options and options.showlinks then
      report_links()
   end
   if options and options.showapps then
      report_apps()
   end
end

-- Load reporting prints several metrics:
--   time - period of time that the metrics were collected over
--   fps  - frees per second (how many calls to packet.free())
--   fpb  - frees per breath
--   bpp  - bytes per packet (average packet size)
local lastloadreport = nil
local reportedfrees = nil
local reportedfreebits = nil
local reportedfreebytes = nil
local reportedbreaths = nil
function report_load ()
   local frees = counter.read(frees)
   local freebits = counter.read(freebits)
   local freebytes = counter.read(freebytes)
   local breaths = counter.read(breaths)
   if lastloadreport then
      local interval = now() - lastloadreport
      local newfrees   = tonumber(frees - reportedfrees)
      local newbytes   = tonumber(freebytes - reportedfreebytes)
      local newbits    = tonumber(freebits - reportedfreebits)
      local newbreaths = tonumber(breaths - reportedbreaths)
      local fps = math.floor(newfrees/interval)
      local fbps = math.floor(newbits/interval)
      local fpb = math.floor(newfrees/newbreaths)
      local bpp = math.floor(newbytes/newfrees)
      print(("load: time: %-2.2fs  fps: %-9s fpGbps: %-3.3f fpb: %-3s bpp: %-4s sleep: %-4dus"):format(
         interval,
         lib.comma_value(fps),
         fbps / 1e9,
         lib.comma_value(fpb),
         (bpp ~= bpp) and "-" or tostring(bpp), -- handle NaN
         sleep))
   end
   lastloadreport = now()
   reportedfrees = frees
   reportedfreebits = freebits
   reportedfreebytes = freebytes
   reportedbreaths = breaths
end

function report_links ()
   print("link report:")
   local function loss_rate(drop, sent)
      sent = tonumber(sent)
      if not sent or sent == 0 then return 0 end
      return tonumber(drop) * 100 / (tonumber(drop)+sent)
   end
   local names = {}
   for name in pairs(link_table) do table.insert(names, name) end
   table.sort(names)
   for i, name in ipairs(names) do
      l = link_table[name]
      local txpackets = counter.read(l.stats.txpackets)
      local txdrop = counter.read(l.stats.txdrop)
      print(("%20s sent on %s (loss rate: %d%%)"):format(
            lib.comma_value(txpackets), name, loss_rate(txdrop, txpackets)))
   end
end

function report_apps ()
   print ("apps report:")
   for name, app in pairs(app_table) do
      if app.dead then
         print(name, ("[dead: %s]"):format(app.dead.error))
      elseif app.report then
         print(name)
         if use_restart then
            with_restart(app, app.report)
         else
            -- Restarts are disabled, still we want to not die on
            -- errors during app reports, thus this workaround:
            local status, err = pcall(app.report, app)
            if not status then
               print("Warning: "..name.." threw an error during report: "..err)
            end
         end
      end
   end
end

function selftest ()
   print("selftest: app")
   local App = { push = true }
   function App:new () return setmetatable({}, {__index = App}) end
   local c1 = config.new()
   config.app(c1, "app1", App)
   config.app(c1, "app2", App)
   config.link(c1, "app1.x -> app2.x")
   print("empty -> c1")
   configure(c1)
   assert(#breathe_pull_order == 0)
   assert(#breathe_push_order == 2)
   assert(app_table.app1 and app_table.app2)
   local orig_app1 = app_table.app1
   local orig_app2 = app_table.app2
   local orig_link = link_table['app1.x -> app2.x']
   print("c1 -> c1")
   configure(c1)
   assert(app_table.app1 == orig_app1)
   assert(app_table.app2 == orig_app2)
   assert(tostring(orig_link) == tostring(link_table['app1.x -> app2.x']))
   local c2 = config.new()
   config.app(c2, "app1", App, "config")
   config.app(c2, "app2", App)
   config.link(c2, "app1.x -> app2.x")
   config.link(c2, "app2.x -> app1.x")
   print("c1 -> c2")
   configure(c2)
   assert(#breathe_pull_order == 0)
   assert(#breathe_push_order == 2)
   assert(app_table.app1 ~= orig_app1) -- should be restarted
   assert(app_table.app2 == orig_app2) -- should be the same
   -- tostring() because == does not work on FFI structs?
   assert(tostring(orig_link) == tostring(link_table['app1.x -> app2.x']))
   print("c2 -> c1")
   configure(c1) -- c2 -> c1
   assert(app_table.app1 ~= orig_app1) -- should be restarted
   assert(app_table.app2 == orig_app2) -- should be the same
   assert(#breathe_pull_order == 0)
   assert(#breathe_push_order == 2)
   print("c1 -> empty")
   configure(config.new())
   assert(#breathe_pull_order == 0)
   assert(#breathe_push_order == 0)
   -- Test app arg validation
   local AppC = {
      config = {
         a = {required=true}, b = {default="foo"}
      }
   }
   local c3 = config.new()
   config.app(c3, "app_valid", AppC, {a="bar"})
   assert(not pcall(config.app, c3, "app_invalid", AppC))
   assert(not pcall(config.app, c3, "app_invalid", AppC, {b="bar"}))
   assert(not pcall(config.app, c3, "app_invalid", AppC, {a="bar", c="foo"}))
-- Test app restarts on failure.
   use_restart = true
   print("c_fail")
   local App1 = {zone="test"}
   function App1:new () return setmetatable({}, {__index = App1}) end
   function App1:pull () error("Pull error.") end
   function App1:push () return true end
   function App1:report () return true end
   local App2 = {zone="test"}
   function App2:new () return setmetatable({}, {__index = App2}) end
   function App2:pull () return true end
   function App2:push () error("Push error.") end
   function App2:report () return true end
   local App3 = {zone="test"}
   function App3:new () return setmetatable({}, {__index = App3}) end
   function App3:pull () return true end
   function App3:push () return true end
   function App3:report () error("Report error.") end
   local c_fail = config.new()
   config.app(c_fail, "app1", App1)
   config.app(c_fail, "app2", App2)
   config.app(c_fail, "app3", App3)
   config.link(c_fail, "app1.x -> app2.x")
   configure(c_fail)
   local orig_app1 = app_table.app1
   local orig_app2 = app_table.app2
   local orig_app3 = app_table.app3
   main({duration = 4, report = {showapps = true}})
   assert(app_table.app1 ~= orig_app1) -- should be restarted
   assert(app_table.app2 ~= orig_app2) -- should be restarted
   assert(app_table.app3 == orig_app3) -- should be the same
   main({duration = 4, report = {showapps = true}})
   assert(app_table.app3 ~= orig_app3) -- should be restarted

   -- Test claiming and enumerating app names
   local basename = "testapp"
   claim_name(basename.."1")
   
   -- Ensure to claim two names fails
   assert(not pcall(claim_name, basename.."2"))

   -- Check if it can be enumerated.
   local progs = enumerate_named_programs()
   assert(progs)
   assert(progs["testapp1"])

   -- Ensure that trying to take the same name fails
   assert(not pcall(claim_name, basename.."1"))
end<|MERGE_RESOLUTION|>--- conflicted
+++ resolved
@@ -209,11 +209,7 @@
          fresh_apps[appname] = true
       elseif not lib.equal(old.apps[appname].arg, arg) then
          if class.reconfig then
-<<<<<<< HEAD
-            add_action('reconfig_app', appname, info.class, info.arg)
-=======
-            table.insert(actions, {'reconfig_app', {appname, arg}})
->>>>>>> c708b62d
+            table.insert(actions, {'reconfig_app', {appname, class, arg}})
          else
             table.insert(actions, {'stop_app', {appname}})
             table.insert(actions, {'start_app', {appname, class, arg}})
