--- conflicted
+++ resolved
@@ -221,12 +221,8 @@
   J->bclog = (BCRecLog *)lj_mem_new(L, sizeof(BCRecLog)*J->maxbclog);
   J->nbclog = 0;
   J->irbuf = (IRIns *)lj_mem_new(L, sizeof(IRIns)*65536);
-<<<<<<< HEAD
-  if (J->irbuf == NULL || J->snapbuf == NULL || J->snapmapbuf == NULL)
-=======
   if (J->irbuf == NULL || J->snapbuf == NULL ||
       J->bclog == NULL || J->snapmapbuf == NULL)
->>>>>>> 43691e00
     return NULL;
   lj_dispatch_init((GG_State *)L);
   L->status = LUA_ERRERR+1;  /* Avoid touching the stack upon memory error. */
