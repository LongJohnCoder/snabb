module(...,package.seeall)

local memory = require("memory")
local ffi = require("ffi")
local freelist = require("freelist")

require("packet_h")

max       = 10e5
allocated = 0
size      = 4096

buffers = freelist.new("struct buffer *", max)
buffer_t = ffi.typeof("struct buffer")
<<<<<<< HEAD
=======
buffer_ptr_t = ffi.typeof("struct buffer *")
>>>>>>> e85fb7cc

-- Return a ready-to-use buffer, or nil if none is available.
function allocate ()
   return freelist.remove(buffers) or new_buffer()
end

-- Return a newly created buffer, or nil if none can be created.
function new_buffer ()
<<<<<<< HEAD
   if allocated == max then return nil end
   allocated = allocated + 1
   local pointer, physical, bytes = memory.dma_alloc(size)
   return ffi.new(buffer_t, pointer, physical, size)
=======
   assert(allocated < max, "out of buffers")
   allocated = allocated + 1
   local pointer, physical, bytes = memory.dma_alloc(size)
   local b = ffi.cast(buffer_ptr_t, ffi.C.malloc(ffi.sizeof(buffer_t)))
   b.pointer, b.physical, b.size = pointer, physical, size
   return b
>>>>>>> e85fb7cc
end

-- Free a buffer that is no longer in use.
function free (b)
   freelist.add(buffers, b)
end

-- Create buffers until at least N are ready for use.
-- This is a way to pay the cost of allocating buffer memory in advance.
function preallocate (n)
   while freelist.nfree(buffers) < n do free(new_buffer()) end
end
<|MERGE_RESOLUTION|>--- conflicted
+++ resolved
@@ -12,10 +12,7 @@
 
 buffers = freelist.new("struct buffer *", max)
 buffer_t = ffi.typeof("struct buffer")
-<<<<<<< HEAD
-=======
 buffer_ptr_t = ffi.typeof("struct buffer *")
->>>>>>> e85fb7cc
 
 -- Return a ready-to-use buffer, or nil if none is available.
 function allocate ()
@@ -24,19 +21,12 @@
 
 -- Return a newly created buffer, or nil if none can be created.
 function new_buffer ()
-<<<<<<< HEAD
-   if allocated == max then return nil end
-   allocated = allocated + 1
-   local pointer, physical, bytes = memory.dma_alloc(size)
-   return ffi.new(buffer_t, pointer, physical, size)
-=======
    assert(allocated < max, "out of buffers")
    allocated = allocated + 1
    local pointer, physical, bytes = memory.dma_alloc(size)
    local b = ffi.cast(buffer_ptr_t, ffi.C.malloc(ffi.sizeof(buffer_t)))
    b.pointer, b.physical, b.size = pointer, physical, size
    return b
->>>>>>> e85fb7cc
 end
 
 -- Free a buffer that is no longer in use.
