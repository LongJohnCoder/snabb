### Snabb program configuration with YANG (`lib.yang`)

YANG is a data modelling language designed for use in networking
equipment, standardized as [RFC
6020](https://tools.ietf.org/html/rfc6020).  The `lib.yang` modules
provide YANG facilities to Snabb applications, allowing operators to
understand how to work with a Snabb data plane and also providing
convenient configuration facilities for data-plane authors.

#### Overview

Everything in YANG starts with a *schema*: a specification of the data
model of a device.  For example, consider a simple Snabb router that
receives IPv4 traffic and sends it out one of 12 ports.  We might
model it like this:

```yang
module snabb-simple-router {
  namespace snabb:simple-router;
  prefix simple-router;

  import ietf-inet-types {prefix inet;}

  leaf active { type boolean; default true; }

  container routes {
    list route {
      key addr;
      leaf addr { type inet:ipv4-address; mandatory true; }
      leaf port { type uint8 { range 0..11; } mandatory true; }
    }
  }
}
```

Given this schema, `lib.yang` can automatically derive a configuration
file format for this Snabb program and create a parser that applies
the validation constraints from the schema.  The result is a simple
plain-old-data Lua object that the data-plane can use directly.

Additionally there is support for efficient binary compilation of
configurations.  The problem is that even in this simple router, the
routing table can grow quite large.  While particular applications can
sometimes incrementally update their configurations without completely
reloading the configuration from the start, in general reloading is
almost always a possibility, and you want to avoid packet loss during
the time that the millions of routing table entries are loaded and
validated.

For that reason the `lib.yang` code also defines a mapping that, given
a YANG schema, can compile any configuration for that schema into a
pre-validated binary file that the data-plane can just load up
directly.  Additionally for `list` nodes that map between keys and
values, the `lib.yang` facilities can compile that map into an
efficient [`ctable`](../README.ctable.md), letting the data-plane use
the configuration as-is.

The schema given above can be loaded from a string using `load_schema`
from the `lib.yang.schema` module, from a file via `load_schema_file`,
or by name using `load_schema_by_name`.  This last interface allows
one to compile a YANG schema into the Snabb binary directly; if we
name the above file `snabb-simple-router.yang` and place it in the
`src/lib/yang` directory, then
`load_schema_by_name('snabb-simple-router')` will find it
appropriately.  Indeed, this is how the `ietf-inet-types` import in
the above example was resolved.

#### Configuration syntax

Consider again the example `snabb-simple-router` schema.  To configure
a router, we need to provide a configuration in a way that the
application can understand.  In Snabb, we derive this configuration
syntax from the schema, in the following way:

- A `module`'s configuration is composed of the configurations of all
  data nodes (`container`, `leaf-list`, `list`, and `leaf`) nodes
  inside it.

- A `leaf`'s configuration is like `keyword value;`, where the keyword
  is the name of the leaf, and the value is in the right syntax for
  the leaf's type.  (More on value types below.)

- A `container`'s configuration is the container's keyword followed by
  the configuration of its data node children, like `keyword {
  configuration... }`.

- A `leaf-list`'s configuration is a sequence of 0 or more instances
  of `keyword value;`, as in `leaf`.

- A `list`'s configuration is a sequence of 0 or more instances of the
  form `keyword { configuration... }`, again where `keyword` is the
  list name and `configuration...` indicates the configuration of
  child data nodes.

Concretely, for the example configuration above, the above algorithm
derives a configuration format of the following form:

```
(active true|false;)?
(routes {
  (route { addr ipv4-address; port uint8; })*
})?
```

In this grammar syntax, `(foo)?` indicates either 0 or 1 instances of
`foo`, `(foo)*` is similar bit indicating 0 or more instances, and `|`
expresses alternation.

An example configuration might be:

```
active true;
routes {
  route { addr 1.2.3.4; port 1; }
  route { addr 2.3.4.5; port 10; }
  route { addr 3.4.5.6; port 2; }
}
```

Except in special cases as described in RFC 6020, order is
insignificant.  You could have `active false;` at the end, for
example, and `route { addr 1.2.3.4; port 1; }` is the same as `route {
port 1; addr 1.2.3.4; }`.

The surface syntax of our configuration format is the same as for YANG
schemas; `"1.2.3.4"` is the same as `1.2.3.4`.  Snabb follows the XML
mapping guidelines of how to represent data described by a YANG
schema, except that it uses YANG syntax instead of XML syntax.  We
could generate XML instead, but we want to avoid bringing in the
complexities of XML parsing to Snabb.  We also think that the result
is a syntax that is pleasant and approachable to write by hand; we
want to make sure that everyone can use the same configuration format,
regardless of whether they are configuring Snabb via an external
daemon like `sysrepo` or whether they write configuration files by
hand.

#### Compiled configurations

Loading a schema and using it to parse a data file can be a bit
expensive, especially if the data file includes a large routing table or
other big structure.  It can be useful to pay for this this parsing and
validation cost "offline", without interrupting a running data plane.

For this reason, Snabb support compiling configurations to binary
data.  A data plane can load a compiled configuration without any
validation, very cheaply.  Users can explicitly call the
`compile_config_for_schema` or `compile_config_for_schema_by_name`
functions.  Support is planned also for automatic compilation and of
source configuration files as well, so that the user can just edit
configurations as text and still take advantage of the speedy binary
configuration loads when nothing has changed.

#### Querying and updating configurations

[TODO] We will need to be able to serialize a configuration back to
source, for when a user asks what the configuration of a device is.  We
will also need to serialize partial configurations, for when the user
asks for just a part of the configuration.

[TODO] We will need to support updating the configuration of a running
snabb application.  We plan to compile the candidate configuration in a
non-worker process, then signal the worker to reload its configuration.

[TODO] We will need to support incremental configuration updates, for
example to add or remove a binding table entry for the lwAFTR.  In this
way we can avoid a full reload of the configuration, minimizing packet
loss.

#### State data

[TODO] We need to map the state data exported by a Snabb process
(counters, etc) to YANG-format data.  Perhaps this can be done in a
similar way as configuration compilation: the configuration facility in
the Snabb binary compiles a YANG state data file and periodically
updates it by sampling the data plane, and then we re-use the
configuration serialization facilities to serialize (potentially
partial) state data.

#### API reference

The public entry point to the YANG library is the `lib.yang.yang`
module, which exports the following bindings.  Note that unless you have
special needs, probably the only one you want to use is
`load_configuration`.

— Function **load_configuration** *filename* *parameters*

Load a configuration from disk.  If *filename* is a compiled
configuration, load it directly.  Otherwise it must be a source file.
In that case, try to load a corresponding compiled file instead if
possible.  If all that fails, actually parse the source configuration,
and try to residualize a corresponding compiled file so that we won't
have to go through the whole thing next time.

*parameters* is a table of key/value pairs.  The following key is
required:

 * `schema_name`: The name of the YANG schema that describes the
   configuration.   This is the name that appears as the *id* in `module
   id { ... }` in the schema.

Optional entries that may be present in the *parameters* table include:

 * `verbose`: Set to true to print verbose information about which files
   are being loaded and compiled.
 * `revision_date`: If set, assert that the loaded configuration was
   built against this particular schema revision date.

For more information on the format of the returned value, see the
documentation below for `load_config_for_schema`.

— Function **load_schema** *src* *filename*

Load a YANG schema from the string *src*.  *filename* is an optional
file name for use in error messages.  Returns a YANG schema object.

Schema objects do have useful internal structure but they are not part
of the documented interface.

— Function **load_schema_file** *filename*

Load a YANG schema from the file named *filename*.  Returns a YANG
schema object.

— Function **load_schema_by_name** *name* *revision*

Load the given named YANG schema.  The *name* indicates the canonical
name of the schema, which appears as `module *name* { ... }` in the YANG
schema itself, or as `import *name* { ... }` in other YANG modules that
import this module.  *revision* optionally indicates that a certain
revision data should be required.

<<<<<<< HEAD
=======
— Function **add_schema** *src* *filename*

Add the YANG schema from the string *src* to Snabb's database of YANG
schemas, making it available to `load_schema_by_name` and related
functionality.  *filename* is used when signalling any parse errors.
Returns the name of the newly added schema.

— Function **add_schema_file** *filename*

Like `add_schema`, but reads the YANG schema in from a file.  Returns
the name of the newly added schema.

>>>>>>> f034af88
— Function **load_config_for_schema** *schema* *src* *filename*

Given the schema object *schema*, load the configuration from the string
*src*.  Returns a parsed configuration as a plain old Lua value that
tries to represent configuration values using appropriate Lua types.

The top-level result from parsing will be a table whose keys are the
top-level configuration options.  For example in the above example:

```
active true;
routes {
  route { addr 1.2.3.4; port 1; }
  route { addr 2.3.4.5; port 10; }
  route { addr 3.4.5.6; port 2; }
}
```

In this case, the result would be a table with two keys, `active` and
`routes`.  The value of the `active` key would be Lua boolean `true`.

The `routes` container is just another table of the same kind.

Inside the `routes` container is the `route` list, which is represented
as an associative array.  The particular representation for the
associative array depends on characteristics of the `list` type; see
below for details.  In this case the `route` list compiles to a
[`ctable`](../README.ctable.md).  Therefore to get the port for address
1.2.3.4, you would do:

```lua
local yang = require('lib.yang.yang')
local ipv4 = require('lib.protocol.ipv4')
local data = yang.load_config_for_schema(router_schema, conf_str)
local port = data.routes.route:lookup_ptr(ipv4:pton('1.2.3.4')).value.port
assert(port == 1)
```

Here we see that integer values like the `port` leaves are represented
directly as Lua numbers, if they fit within the `uint32` or `int32`
range.  Integers outside that range are represented as `uint64_t` if
they are positive, or `int64_t` otherwise.

Boolean values are represented using normal Lua booleans, of course.

String values are just parsed to Lua strings, with the normal Lua
limitation that UTF-8 data is not decoded.  Lua strings look like
strings but really they are byte arrays.

There is special support for the `ipv4-address`, `ipv4-prefix`,
`ipv6-address`, and `ipv6-prefix` types from `ietf-inet-types`, and
`mac-address` from `ietf-yang-types`.  Values of these types are instead
parsed to raw binary data that is compatible with the relevant parts of
Snabb's `lib.protocol` facility.

Let us return to the representation of compound configurations, like
`list` instances.  A compound configuration whose shape is *fixed* is
compiled to raw FFI data.  A configuration's shape is determined by its
schema.  A schema node whose data will be fixed is either a leaf whose
type is numeric or boolean and which is either mandatory or has a
default value, or a container (`leaf-list`, `container`, or `list`)
whose elements are all themselves fixed.

In practice this means that a fixed `container` will be compiled to an
FFI `struct` type.  This is mostly transparent from the user
perspective, as in LuaJIT you access struct members by name in the same
way as for normal Lua tables.

A fixed `leaf-list` will be compiled to an FFI array of its element
type, but on the Lua side is given the normal 1-based indexing and
support for the `#len` length operator via a wrapper.  A non-fixed
`leaf-list` is just a Lua array (a table with indexes starting from 1).

Instances of `list` nodes can have one of several representations.
(Recall that in YANG, `list` is not a list in the sense that we normally
think of it in programming languages, but rather is a kind of hash map.)

If there is only one key leaf, and that leaf has a string type, then a
configuration list is represented as a normal Lua table whose keys are
the key strings, and whose values are Lua structures holding the leaf
values, as in containers.  (In fact, it could be that the value of a
string-key struct is represented as a C struct, as in raw containers.)

If all key and value types are fixed, then a `list` configuration
compiles to an efficient [`ctable`](../README.ctable.md).

If all keys are fixed but values are not, then a `list` configuration
compiles to a [`cltable`](../README.cltable.md).

Otherwise, a `list` configuration compiles to a Lua table whose keys are
Lua tables containing the keys.  This sounds good on the surface but
really it's a pain, because you can't simply look up a value in the
table like `foo[{key1=42,key2=50}]`, because lookup in such a table is
by identity and not be value.  Oh well.  You can still do `for k,v in
pairs(foo)`, which is often good enough in this case.

Note that there are a number of value types that are not implemented,
including some important ones like `union`.

— Function **load_config_for_schema_by_name** *schema_name* *name* *filename*

Like `load_config_for_schema`, but identifying the schema by name instead
of by value, as in `load_schema_by_name`.

— Function **print_config_for_schema** *schema* *data* *file*

Serialize the configuration *data* as text via repeated calls to the
`write` method of *file*.  At the end, the `flush` method is called on
*file*.  *schema* is the schema that describes *data*.

— Function **compile_config_for_schema** *schema* *data* *filename* *mtime*

Compile *data*, using a compiler generated for *schema*, and write out
the result to the file named *filename*.  *mtime*, if given, should be a
table with `secs` and `nsecs` keys indicating the modification time of
the source file.  This information will be serialized in the compiled
file, and may be used when loading the file to determine whether the
configuration is up to date.

— Function **compile_config_for_schema_by_name** *schema_name* *data* *filename* *mtime*

Like `compile_config_for_schema_by_name`, but identifying the schema
by name instead of by value, as in `load_schema_by_name`.

— Function **load_compiled_data_file** *filename*

Load the compiled data file at *filename*.  If the file is not a
compiled YANG configuration, an error will be signalled.  The return
value will be table containing four keys:

 * `schema_name`: The name of the schema for which this file was
    compiled.
 * `revision_date`: The revision date  of the schema for which this file
    was compiled, or the empty string (`''`) if unknown.
 * `source_mtime`: An `mtime` table, as for `compile_config_for_schema`.
    If no mtime was written into the file, both `secs` and `nsecs` will
    be zero.
 * `data`: The configuration data, in the same format as returned by
    `load_config_for_schema`.<|MERGE_RESOLUTION|>--- conflicted
+++ resolved
@@ -230,8 +230,6 @@
 import this module.  *revision* optionally indicates that a certain
 revision data should be required.
 
-<<<<<<< HEAD
-=======
 — Function **add_schema** *src* *filename*
 
 Add the YANG schema from the string *src* to Snabb's database of YANG
@@ -244,7 +242,6 @@
 Like `add_schema`, but reads the YANG schema in from a file.  Returns
 the name of the newly added schema.
 
->>>>>>> f034af88
 — Function **load_config_for_schema** *schema* *src* *filename*
 
 Given the schema object *schema*, load the configuration from the string
