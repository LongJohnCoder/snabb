--- conflicted
+++ resolved
@@ -9,11 +9,6 @@
    ["in-ipv6-bytes"] = 106,
    ["in-ipv6-frag-reassembly-unneeded"] = 1,
    ["in-ipv6-packets"] = 1,
-<<<<<<< HEAD
-   ["memuse-ipv4-frag-reassembly-buffer"] = 728203264,
+   ["memuse-ipv4-frag-reassembly-buffer"] = 11378176,
    ["memuse-ipv6-frag-reassembly-buffer"] = 11378176,
-=======
-   ["memuse-ipv4-frag-reassembly-buffer"] = 11378176,
-   ["memuse-ipv6-frag-reassembly-buffer"] = 728203264,
->>>>>>> b985cb45
 }