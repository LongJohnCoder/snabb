--- conflicted
+++ resolved
@@ -1,11 +1,6 @@
 return {
    ["in-ipv4-frag-reassembly-unneeded"] = 1,
-<<<<<<< HEAD
-   ["memuse-ipv4-frag-reassembly-buffer"] = 728203264,
+   ["memuse-ipv4-frag-reassembly-buffer"] = 11378176,
    ["memuse-ipv6-frag-reassembly-buffer"] = 11378176,
-=======
-   ["memuse-ipv4-frag-reassembly-buffer"] = 11378176,
-   ["memuse-ipv6-frag-reassembly-buffer"] = 728203264,
->>>>>>> b985cb45
    ["out-ipv4-frag-not"] = 1,
 }