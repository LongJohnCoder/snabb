-- Use of this source code is governed by the Apache 2.0 license; see COPYING.

module(..., package.seeall)

local usage = require("program.snabbmark.README_inc")

local basic_apps = require("apps.basic.basic_apps")
local pci           = require("lib.hardware.pci")
local ethernet      = require("lib.protocol.ethernet")
local lib = require("core.lib")
local ffi = require("ffi")
local C = ffi.C

local pmu = require('lib.pmu')
local has_pmu_counters, err = pmu.is_available()
if not has_pmu_counters then
   io.stderr:write('No PMU available: '..err..'\n')
else
   pmu.setup()
end

function run (args)
   local command = table.remove(args, 1)
   if command == 'basic1' and #args == 1 then
      basic1(unpack(args))
   elseif command == 'nfvconfig' and #args == 3 then
      nfvconfig(unpack(args))
   elseif command == 'solarflare' and #args >= 2 and #args <= 3 then
      solarflare(unpack(args))
   elseif command == 'intel1g' and #args >= 2 and #args <= 3 then
      intel1g(unpack(args))
   elseif command == 'esp' and #args >= 2 then
      esp(unpack(args))
   elseif command == 'hash' and #args <= 1 then
      hash(unpack(args))
   elseif command == 'ctable' and #args == 0 then
      ctable(unpack(args))
   elseif command == 'checksum' and #args == 0 then
      checksum_bench(unpack(args))
   else
      print(usage) 
      main.exit(1)
   end
end

function gbits (bps)
   return (bps * 8) / (1024^3)
end

function basic1 (npackets)
   npackets = tonumber(npackets) or error("Invalid number of packets: " .. npackets)
   local c = config.new()
   -- Simple topology:
   --               .------.
   -- Source ---> Tee      Sink
   --               `------'
   -- Source generates packets, Tee duplicates them, Sink receives
   -- both duplicates.
   config.app(c, "Source", basic_apps.Source)
   config.app(c, "Tee", basic_apps.Tee)
   config.app(c, "Sink", basic_apps.Sink)
   config.link(c, "Source.tx -> Tee.rx")
   config.link(c, "Tee.tx1 -> Sink.rx1")
   config.link(c, "Tee.tx2 -> Sink.rx2")
   engine.configure(c)
   local start = C.get_monotonic_time()
   timer.activate(timer.new("null", function () end, 1e6, 'repeating'))
   while link.stats(engine.app_table.Source.output.tx).txpackets < npackets do
      engine.main({duration = 0.01, no_report = true})
   end
   local finish = C.get_monotonic_time()
   local runtime = finish - start
   local packets = link.stats(engine.app_table.Source.output.tx).txpackets
   engine.report()
   print()
   print(("Processed %.1f million packets in %.2f seconds (rate: %.1f Mpps)."):format(packets / 1e6, runtime, packets / runtime / 1e6))
end

function nfvconfig (confpath_x, confpath_y, nloads)
   local nfvconfig = require("program.snabbnfv.nfvconfig")
   nloads = tonumber(nloads)
      or error("Invalid number of iterations: " .. nloads)

   local pciaddr = lib.getenv("SNABB_PCI0")
   if not pciaddr then
      print("SNABB_PCI0 not set.")
      os.exit(engine.test_skipped_code)
   end

   local load_times, apply_times = {}, {}

   for i=1, nloads do
      -- Load and apply confpath_x.
      engine.configure(nfvconfig.load(confpath_x, pciaddr, "/dev/null"))

      -- Measure loading y.
      local start_load = C.get_monotonic_time()
      local c = nfvconfig.load(confpath_y, pciaddr, "/dev/null")
      local end_load = C.get_monotonic_time()

      -- Measure apply x -> y.
      local start_apply = C.get_monotonic_time()
      engine.configure(c)
      local end_apply = C.get_monotonic_time()

      -- Push results.
      table.insert(load_times, end_load - start_load)
      table.insert(apply_times, end_apply - start_apply)
   end

   engine.report()
   print()

   -- Print results.
   local load_mean, load_max = sumf(unpack(load_times))/#load_times, math.max(unpack(load_times))
   print("load_mean:", ("%.4fs"):format(load_mean))
   print("load_max:", ("%.4fs"):format(load_max))

   local apply_mean, apply_max = sumf(unpack(apply_times))/#apply_times, math.max(unpack(apply_times))
   print("apply_mean:", ("%.4fs"):format(apply_mean))
   print("apply_max:", ("%.4fs"):format(apply_max))

   -- Overall score is load_mean+apply_mean per second.
   print("score: ", ("%.2f"):format(1/(apply_mean + load_mean)))
end

function sumf(a, ...) return a and a + sumf(...) or 0 end

Source = {}

function Source:new(size)
   return setmetatable({}, {__index=Source})
end

function Source:pull()
   for _, o in ipairs(self.output) do
      for i = 1, engine.pull_npackets do
         local p = packet.allocate()
         ffi.copy(p.data, self.to_mac_address, 6)
         ffi.copy(p.data + 6, self.from_mac_address, 6)
         p.length = self.size
         link.transmit(o, p)
      end
   end
end

function Source:set_packet_addresses(from_mac_address, to_mac_address)
   self.from_mac_address, self.to_mac_address = from_mac_address, to_mac_address
   print(string.format("Sending from %02x:%02x:%02x:%02x:%02x:%02x to %02x:%02x:%02x:%02x:%02x:%02x",
                       self.from_mac_address[0],
                       self.from_mac_address[1],
                       self.from_mac_address[2],
                       self.from_mac_address[3],
                       self.from_mac_address[4],
                       self.from_mac_address[5],
                       self.to_mac_address[0],
                       self.to_mac_address[1],
                       self.to_mac_address[2],
                       self.to_mac_address[3],
                       self.to_mac_address[4],
                       self.to_mac_address[5]))
end

function Source:set_packet_size(size)
   self.size = size
end

function solarflare (npackets, packet_size, timeout)
   npackets = tonumber(npackets) or error("Invalid number of packets: " .. npackets)
   packet_size = tonumber(packet_size) or error("Invalid packet size: " .. packet_size)
   if timeout then
      timeout = tonumber(timeout) or error("Invalid timeout: " .. timeout)
   end

   local function load_driver ()
      return require("apps.solarflare.solarflare").SolarFlareNic
   end

   local status, SolarFlareNic = pcall(load_driver)
   if not status then
      print(SolarFlareNic)
      os.exit(engine.test_skipped_code)
   end

   local pciaddr0 = lib.getenv("SNABB_PCI_SOLARFLARE0") or lib.getenv("SNABB_PCI0")
   local pciaddr1 = lib.getenv("SNABB_PCI_SOLARFLARE1") or lib.getenv("SNABB_PCI1")
   local send_device = pciaddr0 and pci.device_info(pciaddr0)
   local receive_device = pciaddr1 and pci.device_info(pciaddr1)
   if not send_device
      or send_device.driver ~= 'apps.solarflare.solarflare'
      or not receive_device
      or receive_device.driver ~= 'apps.solarflare.solarflare'
   then
      print("SNABB_PCI_SOLARFLARE[0|1]/SNABB_PCI[0|1] not set or not suitable.")
      os.exit(engine.test_skipped_code)
   end

   print(string.format("Sending through %s (%s), receiving through %s (%s)",
                       send_device.interface, send_device.pciaddress,
                       receive_device.interface, receive_device.pciaddress))

   local c = config.new()

   -- Topology:
   -- Source -> Solarflare NIC#1 => Solarflare NIC#2 -> Sink

   config.app(c, "source", Source)
   config.app(c, send_device.interface, SolarFlareNic, {ifname=send_device.interface, mac_address = ethernet:pton("02:00:00:00:00:01")})
   config.app(c, receive_device.interface, SolarFlareNic, {ifname=receive_device.interface, mac_address = ethernet:pton("02:00:00:00:00:02")})
   config.app(c, "sink", basic_apps.Sink)

   config.link(c, "source.tx -> " .. send_device.interface .. ".rx")
   config.link(c, receive_device.interface .. ".tx -> sink.rx")

   engine.configure(c)

   engine.app_table.source:set_packet_addresses(engine.app_table[send_device.interface].mac_address,
                                                engine.app_table[receive_device.interface].mac_address)
   engine.app_table.source:set_packet_size(packet_size)

   engine.Hz = false

   local start = C.get_monotonic_time()
   timer.activate(timer.new("null", function () end, 1e6, 'repeating'))
   local n = 0
   local n_max
   if timeout then
      n_max = timeout * 100
   end
   while link.stats(engine.app_table.source.output.tx).txpackets < npackets
      and (not timeout or n < n_max)
   do
      engine.main({duration = 0.01, no_report = true})
      n = n + 1
   end
   local finish = C.get_monotonic_time()
   local runtime = finish - start
   local packets = link.stats(engine.app_table.source.output.tx).txpackets
   engine.report()
   engine.app_table[send_device.interface]:report()
   engine.app_table[receive_device.interface]:report()
   print()
   print(("Processed %.1f million packets in %.2f seconds (rate: %.1f Mpps, %.2f Gbit/s)."):format(packets / 1e6,
                                                                                                   runtime, packets / runtime / 1e6,
                                                                                                   gbits(packets * packet_size / runtime)))
   if link.stats(engine.app_table.source.output.tx).txpackets < npackets then
      print("Packets lost. Test failed!")
      main.exit(1)
   end
end

function intel1g (npackets, packet_size, timeout)
   npackets = tonumber(npackets) or error("Invalid number of packets: " .. npackets)
   packet_size = tonumber(packet_size) or error("Invalid packet size: " .. packet_size)
   if timeout then
      timeout = tonumber(timeout) or error("Invalid timeout: " .. timeout)
   end

   local function load_driver ()
      return require("apps.intel.intel1g").Intel1g
   end

   local status, Intel1gNic = pcall(load_driver)
   if not status then
      print(Intel1gNic)
      os.exit(engine.test_skipped_code)
   end

   local pciaddr0 = lib.getenv("SNABB_PCI0")
   local pciaddr1 = lib.getenv("SNABB_PCI1")
   local send_device = pciaddr0 and pci.device_info(pciaddr0)
   local receive_device = pciaddr1 and pci.device_info(pciaddr1)
print("send_device= ", send_device, "  receive_device= ", receive_device)
   if not send_device
      or send_device.driver ~= 'apps.intel.intel1g'
      or not receive_device
      or receive_device.driver ~= 'apps.intel.intel1g'
   then
      print("SNABB_PCI[0|1] not set, or not suitable Intel i210/i350 NIC.")
      os.exit(engine.test_skipped_code)
   end

send_device.interface= "tx1GE"
receive_device.interface= "rx1GE"

   print(string.format("Sending through %s (%s), receiving through %s (%s)",
                       send_device.interface, send_device.pciaddress,
                       receive_device.interface, receive_device.pciaddress))

   local c = config.new()

   -- Topology:
   -- Source -> Intel1g NIC#1 => Intel1g NIC#2 -> Sink

   config.app(c, "source", Source)
   --config.app(c, send_device.interface, Intel1gNic, {ifname=send_device.interface, mac_address = ethernet:pton("02:00:00:00:00:01")})
   --config.app(c, receive_device.interface, Intel1gNic, {ifname=receive_device.interface, mac_address = ethernet:pton("02:00:00:00:00:02")})
   config.app(c, send_device.interface, Intel1gNic, {pciaddr=pciaddr0})
   config.app(c, receive_device.interface, Intel1gNic, {pciaddr=pciaddr1, rxburst=512})
   config.app(c, "sink", basic_apps.Sink)

   config.link(c, "source.tx -> " .. send_device.interface .. ".input")
   config.link(c, receive_device.interface .. ".output -> sink.rx")

   engine.configure(c)

   --engine.app_table.source:set_packet_addresses(engine.app_table[send_device.interface].mac_address,
   --                                             engine.app_table[receive_device.interface].mac_address)
   engine.app_table.source:set_packet_addresses(ethernet:pton("02:00:00:00:00:01"),
                                                ethernet:pton("02:00:00:00:00:02"))
   engine.app_table.source:set_packet_size(packet_size)

   engine.Hz = false

   local start = C.get_monotonic_time()
   timer.activate(timer.new("null", function () end, 1e6, 'repeating'))
   local n = 0
   local n_max
   if timeout then
      n_max = timeout * 100
   end
   while link.stats(engine.app_table.source.output.tx).txpackets < npackets
      and (not timeout or n < n_max)
   do
      engine.main({duration = 0.01, no_report = true})
      n = n + 1
   end
   local finish = C.get_monotonic_time()
   local runtime = finish - start
   local txpackets = link.stats(engine.app_table.source.output.tx).txpackets
   local rxpackets = link.stats(engine.app_table.sink.input.rx).rxpackets
   engine.report()
   engine.app_table[send_device.interface]:report()
   engine.app_table[receive_device.interface]:report()
   print()
   print(("Processed %.1f million packets in %.2f seconds (rate: %.1f Mpps, %.2f Gbit/s, %.2f %% packet loss)."):format(
    txpackets / 1e6, runtime, 
    txpackets / runtime / 1e6,
    ((txpackets * packet_size * 8) / runtime) / (1024*1024*1024),
    (txpackets - rxpackets) *100 / txpackets
   ))
   if link.stats(engine.app_table.source.output.tx).txpackets < npackets then
      print("Packets lost. Test failed!")
      main.exit(1)
   end
end

function esp (npackets, packet_size, mode, direction, aead)
   aead = aead or "aes-gcm-16-icv"
   local esp = require("lib.ipsec.esp")
   local ethernet = require("lib.protocol.ethernet")
   local ipv6 = require("lib.protocol.ipv6")
   local datagram = require("lib.protocol.datagram")

   npackets = assert(tonumber(npackets), "Invalid number of packets: " .. npackets)
   packet_size = assert(tonumber(packet_size), "Invalid packet size: " .. packet_size)
   local payload_size = packet_size - ethernet:sizeof() - ipv6:sizeof()
   local payload = ffi.new("uint8_t[?]", payload_size)
   local d = datagram:new(packet.allocate())
   local ip = ipv6:new({})
   ip:payload_length(payload_size)
   d:payload(payload, payload_size)
   d:push(ip)
   if not (mode == "tunnel") then
      local eth = ethernet:new({type=0x86dd})
      d:push(eth)
   end
   local plain = d:packet()
   local conf = { spi = 0x0,
<<<<<<< HEAD
                  aead = "aes-gcm-16-icv",
                  key = "00112233445566778899AABBCCDDEEFF",
=======
                  aead = aead,
                  key = "00112233445566778899AABBCCDDEEFF"..
                        "00112233445566778899AABBCCDDEEFF",
>>>>>>> fa7a61fe
                  salt = "00112233"}
   local enc, dec = esp.encrypt:new(conf), esp.decrypt:new(conf)
   local encap, decap
   if mode == "tunnel" then
      encap = function (p) return enc:encapsulate_tunnel(p, 41) end
      decap = function (p) return (dec:decapsulate_tunnel(p))   end
   else
      encap = function (p) return enc:encapsulate_transport6(p) end
      decap = function (p) return dec:decapsulate_transport6(p) end
   end
   if direction == "encapsulate" then
      local function test_encapsulate ()
         for i = 1, npackets do
            packet.free(encap(packet.clone(plain)))
         end
      end
      local start = C.get_monotonic_time()
      if has_pmu_counters then
         pmu.profile(test_encapsulate)
      else
         test_encapsulate()
      end
      local finish = C.get_monotonic_time()
      local bps = (packet_size * npackets) / (finish - start)
      print(("Encapsulation (packet size = %d): %.2f Gbit/s")
            :format(packet_size, gbits(bps)))
   else
      local encapsulated = encap(packet.clone(plain))
      local function test_decapsulate ()
         for i = 1, npackets do
            packet.free(decap(packet.clone(encapsulated)))
            dec.seq.no = 0
            dec.window[0] = 0
         end
      end
      local start = C.get_monotonic_time()
      if has_pmu_counters then
         pmu.profile(test_decapsulate)
      else
         test_decapsulate()
      end
      local finish = C.get_monotonic_time()
      local bps = (packet_size * npackets) / (finish - start)
      print(("Decapsulation (packet size = %d): %.2f Gbit/s")
            :format(packet_size, gbits(bps)))
   end
end

local function measure(f, iterations)
   local set
   if has_pmu_counters then set = pmu.new_counter_set() end
   local start = C.get_time_ns()
   if has_pmu_counters then pmu.switch_to(set) end
   local res = f(iterations)
   if has_pmu_counters then pmu.switch_to(nil) end
   local stop = C.get_time_ns()
   local ns = tonumber(stop-start)
   local cycles = nil
   if has_pmu_counters then cycles = pmu.to_table(set).cycles end
   return cycles, ns, res
end

local function test_perf(f, iterations, what)
   require('jit').flush()
   io.write(tostring(what or f)..': ')
   io.flush()
   local cycles, ns, res = measure(f, iterations)
   if cycles then
      cycles = cycles/iterations
      io.write(('%.2f cycles, '):format(cycles))
   end
   ns = ns/iterations
   io.write(('%.2f ns per iteration (result: %s)\n'):format(
         ns, tostring(res)))
   return res
end

function hash (key_size)
   if key_size then
      key_size = assert(tonumber(key_size))
   else
      key_size = 4
   end
   local value_t = ffi.typeof("uint8_t[$]", key_size)
   local band = require('bit').band
   local fill = require('ffi').fill

   local function baseline_hash(ptr) return ptr[0] end
   local murmur = require('lib.hash.murmur').MurmurHash3_x86_32:new()
   local function murmur_hash(v)
      return murmur:hash(v, key_size, 0ULL).u32[0]      
   end
   local lib_siphash = require('lib.hash.siphash')
   local sip_hash_1_2_opts = { size=key_size, c=1, d=2 }
   local sip_hash_2_4_opts = { size=key_size, c=2, d=4 }

   local function test_scalar_hash(iterations, hash)
      local value = ffi.new(ffi.typeof('uint8_t[$]', key_size))
      local result
      for i=1,iterations do
	 fill(value, key_size, band(i, 255))
	 result = hash(value)
      end
      return result
   end

   local function test_parallel_hash(iterations, hash, width)
      local value = ffi.new('uint8_t[?]', key_size*width)
      local result = ffi.new('uint32_t[?]', width)
      for i=1,iterations,width do
	 fill(value, key_size*width, band(i+width-1, 255))
	 hash(value, result)
      end
      return result[width-1]
   end

   local function hash_tester(hash)
      return function(iterations)
         return test_scalar_hash(iterations, hash)
      end
   end

   local function sip_hash_tester(opts, width)
      local opts = lib.deepcopy(opts)
      opts.size = key_size
      if width > 1 then
         opts.width = width
         local hash = lib_siphash.make_multi_hash(opts)
	 return function(iterations)
	    return test_parallel_hash(iterations, hash, width)
	 end
      else
         return hash_tester(lib_siphash.make_hash(opts))
      end
   end

   test_perf(hash_tester(baseline_hash), 1e8, 'baseline')
   test_perf(hash_tester(murmur_hash), 1e8, 'murmur hash (32 bit)')
   for _, opts in ipairs({{c=1,d=2}, {c=2,d=4}}) do
      for _, width in ipairs({1,2,4,8}) do
         test_perf(sip_hash_tester(opts, width), 1e8,
                   string.format('sip hash c=%d,d=%d (x%d)',
                                 opts.c, opts.d, width))
      end
   end
end

function ctable ()
   local ctable = require('lib.ctable')
   local bnot = require('bit').bnot
   local ctab = ctable.new(
      { key_type = ffi.typeof('uint32_t[2]'),
        value_type = ffi.typeof('int32_t[5]') })
   local occupancy = 2e6
   ctab:resize(occupancy / 0.4 + 1)

   local function test_insertion(count)
      local k = ffi.new('uint32_t[2]');
      local v = ffi.new('int32_t[5]');
      for i = 1,count do
         k[0], k[1] = i, i
         for j=0,4 do v[j] = bnot(i) end
         ctab:add(k, v)
      end
   end

   local function test_lookup_ptr(count)
      local k = ffi.new('uint32_t[2]');
      local result = ctab.entry_type()
      for i = 1, count do
         k[0], k[1] = i, i
         result = ctab:lookup_ptr(k)
      end
      return result
   end

   local function test_lookup_and_copy(count)
      local k = ffi.new('uint32_t[2]');
      local result = ctab.entry_type()
      for i = 1, count do
         k[0], k[1] = i, i
         ctab:lookup_and_copy(k, result)
      end
      return result
   end

   test_perf(test_insertion, occupancy, 'insertion (40% occupancy)')
   test_perf(test_lookup_ptr, occupancy, 'lookup_ptr (40% occupancy)')
   test_perf(test_lookup_and_copy, occupancy, 'lookup_and_copy (40% occupancy)')

   local stride = 1
   repeat
      local streamer = ctab:make_lookup_streamer(stride)
      local function test_lookup_streamer(count)
         local result
         for i = 1, count, stride do
            local n = math.min(stride, count-i+1)
            for j = 0, n-1 do
               streamer.entries[j].key[0] = i + j
               streamer.entries[j].key[1] = i + j
            end
            streamer:stream()
            result = streamer.entries[n-1].value[0]
         end
         return result
      end
      -- Note that "result" is part of the value, not an index into
      -- the table, and so we expect the results to be different from
      -- ctab:lookup().
      test_perf(test_lookup_streamer, occupancy,
                'streaming lookup, stride='..stride)
      stride = stride * 2
   until stride > 256
end

function checksum_bench ()
   require("lib.checksum_h")
   local checksum = require('arch.checksum').checksum
   local function create_packet (size)
      local pkt = {
         data = ffi.new("uint8_t[?]", size),
         length = size
      }
      for i=0,size-1 do
         pkt.data[i] = math.random(255)
      end
      return pkt
   end
   local function test_perf (f, iterations, what)
      require('jit').flush()
      io.write(tostring(what or f)..': ')
      io.flush()
      local cycles, ns, res = measure(f, iterations)
      if cycles then
         cycles = cycles/iterations
         io.write(('%.2f cycles, '):format(cycles))
      end
      ns = ns/iterations
      io.write(('%.2f ns per iteration (result: %s)'):format(
            ns, tostring(res)))
      return res, ns
   end
   local function benchmark_report (size, mpps)
      local times = mpps*10^6
      local pkt = create_packet(size)
      local header = "Size=%d bytes; MPPS=%d M"
      local _, ns = test_perf(function(times)
         local ret
         for i=1,times do ret = C.cksum_generic(pkt.data, pkt.length, 0) end
         return ret
      end, times, "C: "..header:format(size, mpps))
      print(('; %.2f ns per byte'):format(ns/size))
      local _, ns = test_perf(function(times)
         local ret
         for i=1,times do ret = checksum(pkt.data, pkt.length, 0) end
         return ret
      end, times, "ASM: "..header:format(size, mpps))
      print(('; %.2f ns per byte'):format(ns/size))
   end
   benchmark_report(44, 14.4)
   benchmark_report(550, 2)
   benchmark_report(1516, 1)
end<|MERGE_RESOLUTION|>--- conflicted
+++ resolved
@@ -367,14 +367,9 @@
    end
    local plain = d:packet()
    local conf = { spi = 0x0,
-<<<<<<< HEAD
-                  aead = "aes-gcm-16-icv",
-                  key = "00112233445566778899AABBCCDDEEFF",
-=======
                   aead = aead,
                   key = "00112233445566778899AABBCCDDEEFF"..
                         "00112233445566778899AABBCCDDEEFF",
->>>>>>> fa7a61fe
                   salt = "00112233"}
    local enc, dec = esp.encrypt:new(conf), esp.decrypt:new(conf)
    local encap, decap
