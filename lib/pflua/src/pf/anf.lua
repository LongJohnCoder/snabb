--- conflicted
+++ resolved
@@ -247,11 +247,7 @@
       return fresh
    end
    local function lookup(var)
-<<<<<<< HEAD
-      if var == 'len' then return var end
-=======
       if filter_args[var] then return var end
->>>>>>> c524b4c2
       -- NB: assert returns all its arguments on success, and we only
       --     want to return the looked up variable here
       local subst = assert(substs[var], "unbound variable: "..var)
